--- conflicted
+++ resolved
@@ -164,7 +164,7 @@
         format!(
             "#version 450 core
             #extension GL_EXT_samplerless_texture_functions: require
-            #define SMAA_GLSL_3
+            #define SMAA_GLSL_4
             #define SMAA_PRESET_{0}
             #define SMAA_INCLUDE_{1} 0
             #define SMAA_RT_METRICS uniforms.rt
@@ -187,7 +187,8 @@
         name: &'static str,
     ) -> wgpu::ShaderModule {
         let source = self.get_stage(stage);
-<<<<<<< HEAD
+
+        std::fs::write(name, &source).unwrap();
 
         let mut entry_points = FastHashMap::default();
         entry_points.insert(
@@ -205,7 +206,7 @@
                 entry_points,
                 defines: Default::default(),
             },
-        )?;
+        ).unwrap();
 
         let module_info = naga::valid::Validator::new(
             naga::valid::ValidationFlags::empty(),
@@ -218,25 +219,7 @@
             &module,
             &module_info,
             &Default::default(),
-        )?;
-=======
-        let mut glsl_compiler = shaderc::Compiler::new().unwrap();
-        let spirv = glsl_compiler
-            .compile_into_spirv(
-                &source,
-                if stage.is_vertex_shader() {
-                    ShaderKind::Vertex
-                } else {
-                    ShaderKind::Fragment
-                },
-                name,
-                "main",
-                None,
-            )
-            .unwrap()
-            .as_binary()
-            .to_vec();
->>>>>>> 10fa9ff4
+        ).unwrap();
 
         device.create_shader_module(&wgpu::ShaderModuleDescriptor {
             label: Some(name),
